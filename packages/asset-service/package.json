{
  "name": "@shapeshiftoss/asset-service",
  "version": "1.19.2",
  "description": "Service to return supported asset details",
  "homepage": "",
  "license": "MIT",
  "main": "./dist/index.js",
  "types": "./dist/index.d.ts",
  "files": [
    "dist/index.*",
    "dist/service"
  ],
  "publishConfig": {
    "access": "public"
  },
  "repository": {
    "type": "git",
    "url": "https://github.com/shapeshift/lib"
  },
  "scripts": {
    "build": "yarn clean && tsc --project tsconfig.build.json",
    "generate": "yarn build && node ./dist/generateAssetData/GenerateAssetData.js",
    "dev": "tsc --watch",
    "clean": "rm -rf dist",
    "test": "jest test",
    "type-check": "tsc --project ./tsconfig.json --noEmit"
  },
  "dependencies": {
<<<<<<< HEAD
    "axios": "^0.24.0",
    "identicon.js": "^2.3.3",
    "js-pixel-fonts": "^1.5.0",
=======
    "axios": "^0.26.0",
>>>>>>> ac99aa72
    "lodash": "^4.17.21"
  },
  "peerDependencies": {
    "@shapeshiftoss/caip": "^1.11.0",
    "@shapeshiftoss/types": "^1.23.0"
  },
  "devDependencies": {
    "@ethersproject/providers": "^5.5.2",
    "@shapeshiftoss/caip": "^1.11.0",
    "@shapeshiftoss/types": "^1.23.0",
    "@types/lodash": "^4.14.172",
    "@yfi/sdk": "^1.0.27",
    "dotenv": "^14.3.0",
    "web3": "^1.7.0"
  }
}<|MERGE_RESOLUTION|>--- conflicted
+++ resolved
@@ -26,13 +26,9 @@
     "type-check": "tsc --project ./tsconfig.json --noEmit"
   },
   "dependencies": {
-<<<<<<< HEAD
-    "axios": "^0.24.0",
+    "axios": "^0.26.0",
     "identicon.js": "^2.3.3",
     "js-pixel-fonts": "^1.5.0",
-=======
-    "axios": "^0.26.0",
->>>>>>> ac99aa72
     "lodash": "^4.17.21"
   },
   "peerDependencies": {
