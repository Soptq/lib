<<<<<<< HEAD
import { HDWallet } from '@shapeshiftoss/hdwallet-core'
import { ZrxSwapper } from './ZrxSwapper'
import Web3 from 'web3'
import { ChainAdapterManager } from '@shapeshiftoss/chain-adapters'
import { buildQuoteTx } from '../zrx/buildQuoteTx/buildQuoteTx'
import { GetQuoteInput } from '../../api'

jest.mock('../zrx/buildQuoteTx/buildQuoteTx', () => ({
  buildQuoteTx: jest.fn()
}))

describe('ZrxSwapper', () => {
  describe('buildQuoteTx', () => {
    const input = {} as unknown as GetQuoteInput
    const wallet = {} as unknown as HDWallet
    const web3 = {} as unknown as Web3
    const adapterManager = {} as unknown as ChainAdapterManager
    const deps = { web3, adapterManager }

    it('calls buildQuoteTx on swapper.buildQuoteTx', async () => {
      const swapper = new ZrxSwapper(deps)
      const args = { input, wallet }

      await swapper.buildQuoteTx(args)
      expect(buildQuoteTx).toHaveBeenCalled()
    })
=======
import { ChainTypes, NetworkTypes, ContractTypes } from '@shapeshiftoss/asset-service'
import { ZrxSwapper } from '..'
import { SwapperType, ZrxError } from '../..'
import { DEFAULT_SLIPPAGE } from './constants'
import { getZrxQuote } from './getQuote/getQuote'

jest.mock('./getQuote/getQuote', () => ({
  getZrxQuote: jest.fn()
}))

const BTC = {
  name: 'bitcoin',
  chain: ChainTypes.Bitcoin,
  network: NetworkTypes.MAINNET,
  precision: 8,
  slip44: 0,
  contractType: ContractTypes.ERC20,
  color: '#FFFFFF',
  secondaryColor: '#FFFFFF',
  icon: 'https://assets.coincap.io/assets/icons/btc@2x.png',
  explorer: 'https://live.blockcypher.com',
  explorerTxLink: 'https://live.blockcypher.com/btc/tx/',
  sendSupport: false,
  receiveSupport: false,
  symbol: 'BTC'
}
const WETH = {
  name: 'WETH',
  chain: ChainTypes.Ethereum,
  network: NetworkTypes.MAINNET,
  precision: 18,
  tokenId: '0xc02aaa39b223fe8d0a0e5c4f27ead9083c756cc2',
  contractType: ContractTypes.ERC20,
  color: '#FFFFFF',
  secondaryColor: '#FFFFFF',
  icon: 'https://assets.coingecko.com/coins/images/2518/thumb/weth.png?1628852295',
  explorer: 'https://etherscan.io',
  explorerTxLink: 'https://etherscan.io/tx/',
  sendSupport: true,
  receiveSupport: true,
  symbol: 'WETH'
}
const FOX = {
  name: 'Fox',
  chain: ChainTypes.Ethereum,
  network: NetworkTypes.MAINNET,
  precision: 18,
  tokenId: '0xc770eefad204b5180df6a14ee197d99d808ee52d',
  contractType: ContractTypes.ERC20,
  color: '#FFFFFF',
  secondaryColor: '#FFFFFF',
  icon: 'https://assets.coincap.io/assets/icons/fox@2x.png',
  sendSupport: true,
  receiveSupport: true,
  symbol: 'FOX'
}

const setupQuote = () => {
  const sellAmount = '1000000000000000000'
  const sellAsset = FOX
  const buyAsset = WETH

  const quoteInput = {
    sellAsset,
    buyAsset,
    sellAmount,
    slippage: DEFAULT_SLIPPAGE
  }
  return { quoteInput, buyAsset, sellAsset }
}

describe('ZrxSwapper', () => {
  it('calls getZrxQuote on getQuote', async () => {
    const { quoteInput } = setupQuote()
    const swapper = new ZrxSwapper()
    await swapper.getQuote(quoteInput)
    expect(getZrxQuote).toHaveBeenCalled()
  })
  it('returns Zrx type', () => {
    const swapper = new ZrxSwapper()
    const type = swapper.getType()
    expect(type).toBe(SwapperType.Zrx)
  })
  it('handles ZrxError message', () => {
    const message = 'test error'
    const error = new ZrxError(message)
    expect(error.message).toBe(`ZrxError:${message}`)
  })
  it('available assets filters out all non-ethereum assets', () => {
    const swapper = new ZrxSwapper()
    const availableAssets = swapper.getAvailableAssets([BTC, FOX, WETH])
    expect(availableAssets).toStrictEqual([FOX, WETH])
  })
  it('canTradePair fails on non-eth chains', () => {
    const swapper = new ZrxSwapper()
    const canTradePair = swapper.canTradePair(BTC, WETH)
    expect(canTradePair).toBeFalsy()
  })
  it('canTradePair succeeds on eth chains', () => {
    const swapper = new ZrxSwapper()
    const canTradePair = swapper.canTradePair(FOX, WETH)
    expect(canTradePair).toBeTruthy()
>>>>>>> 08c6cc95
  })
})<|MERGE_RESOLUTION|>--- conflicted
+++ resolved
@@ -1,36 +1,16 @@
-<<<<<<< HEAD
+import Web3 from 'web3'
 import { HDWallet } from '@shapeshiftoss/hdwallet-core'
-import { ZrxSwapper } from './ZrxSwapper'
-import Web3 from 'web3'
 import { ChainAdapterManager } from '@shapeshiftoss/chain-adapters'
+import { ChainTypes, NetworkTypes, ContractTypes } from '@shapeshiftoss/asset-service'
+import { ZrxSwapper } from '..'
+import { GetQuoteInput, SwapperType, ZrxError } from '../..'
+import { DEFAULT_SLIPPAGE } from './constants'
 import { buildQuoteTx } from '../zrx/buildQuoteTx/buildQuoteTx'
-import { GetQuoteInput } from '../../api'
+import { getZrxQuote } from './getQuote/getQuote'
 
 jest.mock('../zrx/buildQuoteTx/buildQuoteTx', () => ({
   buildQuoteTx: jest.fn()
 }))
-
-describe('ZrxSwapper', () => {
-  describe('buildQuoteTx', () => {
-    const input = {} as unknown as GetQuoteInput
-    const wallet = {} as unknown as HDWallet
-    const web3 = {} as unknown as Web3
-    const adapterManager = {} as unknown as ChainAdapterManager
-    const deps = { web3, adapterManager }
-
-    it('calls buildQuoteTx on swapper.buildQuoteTx', async () => {
-      const swapper = new ZrxSwapper(deps)
-      const args = { input, wallet }
-
-      await swapper.buildQuoteTx(args)
-      expect(buildQuoteTx).toHaveBeenCalled()
-    })
-=======
-import { ChainTypes, NetworkTypes, ContractTypes } from '@shapeshiftoss/asset-service'
-import { ZrxSwapper } from '..'
-import { SwapperType, ZrxError } from '../..'
-import { DEFAULT_SLIPPAGE } from './constants'
-import { getZrxQuote } from './getQuote/getQuote'
 
 jest.mock('./getQuote/getQuote', () => ({
   getZrxQuote: jest.fn()
@@ -98,6 +78,13 @@
 }
 
 describe('ZrxSwapper', () => {
+  // TODO: (ryankk) remove when optional dependencies are implemented for ZrxSwapper
+  const input = {} as unknown as GetQuoteInput
+  const wallet = {} as unknown as HDWallet
+  const web3 = {} as unknown as Web3
+  const adapterManager = {} as unknown as ChainAdapterManager
+  const deps = { web3, adapterManager }
+
   it('calls getZrxQuote on getQuote', async () => {
     const { quoteInput } = setupQuote()
     const swapper = new ZrxSwapper()
@@ -128,6 +115,12 @@
     const swapper = new ZrxSwapper()
     const canTradePair = swapper.canTradePair(FOX, WETH)
     expect(canTradePair).toBeTruthy()
->>>>>>> 08c6cc95
+  })
+  it('calls buildQuoteTx on swapper.buildQuoteTx', async () => {
+    const swapper = new ZrxSwapper(deps)
+    const args = { input, wallet }
+
+    await swapper.buildQuoteTx(args)
+    expect(buildQuoteTx).toHaveBeenCalled()
   })
 })