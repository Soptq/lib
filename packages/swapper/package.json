--- conflicted
+++ resolved
@@ -17,19 +17,14 @@
     "type-check": "tsc --project ./tsconfig.json --noEmit"
   },
   "dependencies": {
-<<<<<<< HEAD
+    "@shapeshiftoss/asset-service": "^1.0.0",
+    "@shapeshiftoss/hdwallet-core": "^1.16.2-alpha.0",
     "axios": "^0.21.4",
+    "web3": "^1.5.2",
     "bignumber.js": "^9.0.1",
-    "retry-axios": "^2.6.0",
-    "web3": "^1.5.2"
+    "retry-axios": "^2.6.0"
   },
   "devDependencies": {
     "web3-utils": "^1.5.2"
-=======
-    "@shapeshiftoss/asset-service": "^1.0.0",
-    "@shapeshiftoss/hdwallet-core": "^1.16.2-alpha.0",
-    "axios": "^0.21.4",
-    "bignumber.js": "^9.0.1"
->>>>>>> 08c6cc95
   }
 }