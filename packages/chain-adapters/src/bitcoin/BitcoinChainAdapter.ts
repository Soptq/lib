import {
  ChainAdapter,
  BuildSendTxInput,
  FeeData,
  ChainIdentifier,
  ValidAddressResult,
  ValidAddressResultType,
  GetAddressParams,
  Params,
  SignBitcoinTxInput,
  Recipient,
  ConfTimeOptions,
  BTCFeeDataKey
} from '../api'
import { ErrorHandler } from '../error/ErrorHandler'
import { bip32ToAddressNList, BTCInputScriptType, BTCSignTx } from '@shapeshiftoss/hdwallet-core'
import axios from 'axios'
import { Bitcoin } from '@shapeshiftoss/unchained-client'
import WAValidator from 'multicoin-address-validator'
// eslint-disable-next-line @typescript-eslint/no-var-requires
const coinSelect = require('coinselect')

const MIN_RELAY_FEE = 3000 // sats/kbyte
const DEFAULT_FEE = undefined

export type BitcoinChainAdapterDependencies = {
  provider: Bitcoin.V1Api
}

export class BitcoinChainAdapter implements ChainAdapter {
  private readonly provider: Bitcoin.V1Api

  constructor(deps: BitcoinChainAdapterDependencies) {
    this.provider = deps.provider
  }

  getType = (): ChainIdentifier => {
    return ChainIdentifier.Bitcoin
  }

  getAccount = async (address: string): Promise<Bitcoin.BitcoinAccount> => {
    if (!address) {
      // return ErrorHandler(new Error('Address parameter is not defined'))
      return ErrorHandler('Address parameter is not defined')
    }
    try {
      const { data } = await this.provider.getAccount({ pubkey: address })
      return data
    } catch (err) {
      return ErrorHandler(err)
    }
  }

  getTxHistory = async (address: string, params?: Params): Promise<Bitcoin.TxHistory> => {
    if (!address) {
      // return ErrorHandler(new Error('Address parameter is not defined'))
      return ErrorHandler('Address parameter is not defined')
    }
    try {
      const { data } = await this.provider.getTxHistory({ pubkey: address, ...params })
      return data
    } catch (err) {
      return ErrorHandler(err)
    }
  }

  buildSendTransaction = async (
    tx: BuildSendTxInput
  ): Promise<{ txToSign: BTCSignTx; estimatedFees?: FeeData } | undefined> => {
    try {
      const { recipients, fee: satoshiPerByte, wallet, opReturnData } = tx
      const publicKeys = await wallet.getPublicKeys([
        {
          coin: 'Bitcoin',
          addressNList: bip32ToAddressNList(`m/44'/0'/0'`),
          curve: 'secp256k1'
        }
      ])
      if (publicKeys) {
        const pubkey = publicKeys[0].xpub
        const { data: utxos } = await this.provider.getUtxos({
          pubkey
        })

        // TODO generate bech32 address for change
        const changeAddress = await this.getAddress({
          wallet,
          purpose: "44'",
          account: "0'",
          isChange: true,
          scriptType: BTCInputScriptType.SpendAddress
        })

        const formattedUtxos = []
        for (const utxo of utxos) {
          const getTransactionResponse = await this.provider.getTransaction({
            txid: utxo.txid
          })

          const inputTx = getTransactionResponse.data
          if (utxo.path) {
            formattedUtxos.push({
              ...utxo,
              addressNList: bip32ToAddressNList(utxo.path),
              scriptType: BTCInputScriptType.SpendAddress,
              amount: String(utxo.value),
              tx: inputTx,
              hex: inputTx.hex,
              value: Number(utxo.value)
            })
          }
        }

        const { inputs, outputs, fee } = coinSelect(
          formattedUtxos,
          recipients,
          Number(satoshiPerByte)
        )

        //TODO some better error handling
        if (!inputs || !outputs) {
          ErrorHandler('Error selecting inputs/outputs')
        }

        const formattedOutputs = outputs.map((out: Recipient) => {
          if (!out.address) {
            return {
              amount: String(out.value),
              addressType: 'p2pkh',
              address: changeAddress,
              isChange: true
            }
          }
          return {
            ...out,
            amount: String(out.value),
            addressType: 'p2pkh',
            isChange: false
          }
        })

        const txToSign = {
          coin: 'bitcoin',
          inputs,
          outputs: formattedOutputs,
          fee,
          opReturnData
        }
        return { txToSign }
      } else {
        return undefined
      }
    } catch (err) {
      return ErrorHandler(err)
    }
  }

  signTransaction = async (signTxInput: SignBitcoinTxInput): Promise<string> => {
    try {
      const { txToSign, wallet } = signTxInput
      const signedTx = await wallet.btcSignTx(txToSign)
      if (!signedTx) ErrorHandler('Error signing tx')

      return signedTx.serializedTx
    } catch (err) {
      return ErrorHandler(err)
    }
  }

  broadcastTransaction = async (hex: string): Promise<string> => {
    const broadcastedTx = await this.provider.sendTx({ sendTxBody: { hex } })
    return broadcastedTx.data
  }

  getFeeData = async (): Promise<FeeData> => {
    const responseData = (await axios.get('https://bitcoinfees.earn.com/api/v1/fees/list'))['data']
    const confTimes: FeeData = {
      [BTCFeeDataKey.Fastest]: {
        minMinutes: 0,
        maxMinutes: 36,
        effort: 5,
        fee: DEFAULT_FEE
      },
      [BTCFeeDataKey.HalfHour]: {
        minMinutes: 0,
        maxMinutes: 36,
        effort: 4,
        fee: DEFAULT_FEE
      },
      [BTCFeeDataKey.OneHour]: {
        minMinutes: 0,
        maxMinutes: 60,
        effort: 3,
        fee: DEFAULT_FEE
      },
      [BTCFeeDataKey.SixHour]: {
        minMinutes: 36,
        maxMinutes: 360,
        effort: 2,
        fee: DEFAULT_FEE
      },
      [BTCFeeDataKey.TwentyFourHour]: {
        minMinutes: 36,
        maxMinutes: 1440,
        effort: 1,
        fee: DEFAULT_FEE
      }
    }

    for (const time of Object.keys(confTimes)) {
      const confTime = confTimes[time as BTCFeeDataKey]
      for (const fee of responseData['fees']) {
        if (fee['maxMinutes'] < confTime['maxMinutes']) {
          confTime['fee'] = Math.max(fee['minFee'] * 1024, MIN_RELAY_FEE)
          confTime['minMinutes'] = fee['minMinutes']
          confTime['maxMinutes'] = fee['maxMinutes']
          break
        }
      }
      if (confTime['fee'] === undefined) {
        confTime['fee'] = Math.max(responseData.length[-1]['minFee'] * 1024, MIN_RELAY_FEE)
      }
    }

    return confTimes
  }

  getAddress = async ({
    wallet,
    purpose = "84'",
    account = "0'",
    isChange = false,
    index,
    scriptType = BTCInputScriptType.Bech32
  }: GetAddressParams): Promise<string | undefined> => {
    let path

    const publicKeys = await wallet.getPublicKeys([
      {
        coin: 'Bitcoin',
        addressNList: bip32ToAddressNList(`m/44'/0'/0'`),
        curve: 'secp256k1'
      }
    ])
    if (publicKeys) {
      const pubkey = publicKeys[0].xpub

      if (index !== 0 && !index && !isChange) {
        const { receiveIndex } = await this.getAccount(pubkey)
        path = `m/${purpose}/${account}/0'/0/${receiveIndex}`
      }

      if (index && !isChange) {
        path = `m/${purpose}/${account}/0'/0/${index}`
      }

<<<<<<< HEAD
      if ((index === 0 || index) && isChange) {
        path = `m/${purpose}/${account}/0'/1/${index}`
      }

      if (index !== 0 && !index && isChange) {
        const { nextChangeAddressIndex } = await this.getAccount(pubkey)
        path = `m/${purpose}/${account}/0'/1/${nextChangeAddressIndex}`
=======
      if (isChange) {
        const { changeIndex } = await this.getAccount(pubkey)
        path = `m/${purpose}/${account}/0'/1/${changeIndex}`
>>>>>>> 45d4a077
      }

      // TODO change the 44' to 84' when we make bech32 default
      const addressNList = path ? bip32ToAddressNList(path) : bip32ToAddressNList("m/44'/0'/0'/0/0")
      const btcAddress = await wallet.btcGetAddress({
        addressNList,
        coin: 'bitcoin',
        scriptType
      })
      return btcAddress
    } else {
      return ErrorHandler(new Error("Unable to get wallet's pubkeys"))
    }
  }

  async validateAddress(address: string): Promise<ValidAddressResult> {
    const isValidAddress = WAValidator.validate(address, this.getType())
    if (isValidAddress) return { valid: true, result: ValidAddressResultType.Valid }
    return { valid: false, result: ValidAddressResultType.Invalid }
  }
}<|MERGE_RESOLUTION|>--- conflicted
+++ resolved
@@ -246,15 +246,14 @@
       const pubkey = publicKeys[0].xpub
 
       if (index !== 0 && !index && !isChange) {
-        const { receiveIndex } = await this.getAccount(pubkey)
-        path = `m/${purpose}/${account}/0'/0/${receiveIndex}`
+        const { nextReceiveAddressIndex } = await this.getAccount(pubkey)
+        path = `m/${purpose}/${account}/0'/0/${nextReceiveAddressIndex}`
       }
 
       if (index && !isChange) {
         path = `m/${purpose}/${account}/0'/0/${index}`
       }
 
-<<<<<<< HEAD
       if ((index === 0 || index) && isChange) {
         path = `m/${purpose}/${account}/0'/1/${index}`
       }
@@ -262,11 +261,6 @@
       if (index !== 0 && !index && isChange) {
         const { nextChangeAddressIndex } = await this.getAccount(pubkey)
         path = `m/${purpose}/${account}/0'/1/${nextChangeAddressIndex}`
-=======
-      if (isChange) {
-        const { changeIndex } = await this.getAccount(pubkey)
-        path = `m/${purpose}/${account}/0'/1/${changeIndex}`
->>>>>>> 45d4a077
       }
 
       // TODO change the 44' to 84' when we make bech32 default
