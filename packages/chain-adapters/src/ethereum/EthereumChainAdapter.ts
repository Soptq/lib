--- conflicted
+++ resolved
@@ -5,36 +5,11 @@
 import { numberToHex } from 'web3-utils'
 import { Contract } from '@ethersproject/contracts'
 import {
-<<<<<<< HEAD
-  ChainAdapter,
-=======
   TxHistoryResponse,
->>>>>>> e26b7cc5
   BuildSendTxInput,
-  SignEthTxInput,
+  SignTxInput,
   GetAddressInput,
   GetFeeDataInput,
-<<<<<<< HEAD
-  FeeData,
-  ChainIdentifier,
-  ValidAddressResult,
-  ValidAddressResultType,
-  Params,
-  ETHFeeData
-} from '../api'
-import { ErrorHandler } from '../error/ErrorHandler'
-import { bip32ToAddressNList, ETHSignTx, ETHWallet, BTCWallet } from '@shapeshiftoss/hdwallet-core'
-import { numberToHex } from 'web3-utils'
-import { Contract } from '@ethersproject/contracts'
-import erc20Abi from './erc20Abi.json'
-import WAValidator from 'multicoin-address-validator'
-import axios from 'axios'
-import BigNumber from 'bignumber.js'
-import { Ethereum } from '@shapeshiftoss/unchained-client'
-
-export type EthereumChainAdapterDependencies = {
-  provider: Ethereum.V1Api
-=======
   BalanceResponse,
   ChainTypes,
   ValidAddressResult,
@@ -50,7 +25,6 @@
 
 export type EthereumChainAdapterDependencies = {
   provider: BlockchainProvider<ChainTypes.Ethereum>
->>>>>>> e26b7cc5
 }
 
 type ZrxFeeResult = {
@@ -82,13 +56,8 @@
   return callData || ''
 }
 
-<<<<<<< HEAD
-export class EthereumChainAdapter implements ChainAdapter {
-  private readonly provider: Ethereum.V1Api
-=======
 export class EthereumChainAdapter implements ChainAdapter<ChainTypes.Ethereum> {
   private readonly provider: BlockchainProvider<ChainTypes.Ethereum>
->>>>>>> e26b7cc5
 
   constructor(deps: EthereumChainAdapterDependencies) {
     this.provider = deps.provider
@@ -98,30 +67,21 @@
     return ChainTypes.Ethereum
   }
 
-<<<<<<< HEAD
-  getAccount = async (address: string): Promise<Ethereum.EthereumAccount> => {
-=======
   async getBalance(address: string): Promise<BalanceResponse> {
->>>>>>> e26b7cc5
-    try {
-      const { data } = await this.provider.getAccount({ pubkey: address })
-      return data
-    } catch (err) {
-      return ErrorHandler(err)
-    }
-  }
-
-<<<<<<< HEAD
-  getTxHistory = async (address: string, params?: Params): Promise<Ethereum.TxHistory> => {
-=======
+    try {
+      const balanceData = await this.provider.getBalance(address)
+      return balanceData
+    } catch (err) {
+      return ErrorHandler(err)
+    }
+  }
+
   async getTxHistory(
     address: string,
     params?: Params
   ): Promise<TxHistoryResponse<ChainTypes.Ethereum>> {
->>>>>>> e26b7cc5
-    try {
-      const { data } = await this.provider.getTxHistory({ pubkey: address, ...params })
-      return data
+    try {
+      return this.provider.getTxHistory(address, params)
     } catch (err) {
       return ErrorHandler(err)
     }
@@ -129,53 +89,6 @@
 
   async buildSendTransaction(
     tx: BuildSendTxInput
-<<<<<<< HEAD
-  ): Promise<{ txToSign: ETHSignTx; estimatedFees: FeeData } | undefined> => {
-    try {
-      const { to, erc20ContractAddress, path, wallet, fee, limit } = tx
-      const value = erc20ContractAddress ? '0' : tx?.value
-      if (to && value) {
-        const destAddress = erc20ContractAddress ?? to
-
-        if (path) {
-          const addressNList = bip32ToAddressNList(path)
-
-          const data = await getErc20Data(to, value, erc20ContractAddress)
-          const from = await this.getAddress({ wallet, path })
-          const {
-            data: { nonce }
-          } = await this.provider.getAccount({ pubkey: from })
-
-          let gasPrice = fee
-          let gasLimit = limit
-          const estimatedFees = await this.getFeeData({
-            to,
-            from,
-            value,
-            contractAddress: erc20ContractAddress
-          }) as ETHFeeData
-
-          if (!gasPrice || !gasLimit) {
-            // Default to average gas price if fee is not passed
-            !gasPrice && (gasPrice = estimatedFees.average.feeUnitPrice)
-            !gasLimit && (gasLimit = estimatedFees.average.feeUnits)
-          }
-
-          const txToSign: ETHSignTx = {
-            addressNList,
-            value: numberToHex(value),
-            to: destAddress,
-            chainId: 1, // TODO: implement for multiple chains
-            data,
-            nonce: String(nonce),
-            gasPrice: numberToHex(gasPrice),
-            gasLimit: numberToHex(gasLimit)
-          }
-          return { txToSign, estimatedFees }
-        } else {
-          return undefined
-        }
-=======
   ): Promise<{ txToSign: ETHSignTx; estimatedFees: FeeDataEstimate }> {
     try {
       const { to, erc20ContractAddress, path, wallet, fee, limit } = tx
@@ -201,22 +114,28 @@
         // Default to average gas price if fee is not passed
         !gasPrice && (gasPrice = estimatedFees.average.feeUnitPrice)
         !gasLimit && (gasLimit = estimatedFees.average.feeUnits)
->>>>>>> e26b7cc5
       }
-      return undefined
-    } catch (err) {
-      return ErrorHandler(err)
-    }
-  }
-
-<<<<<<< HEAD
-  signTransaction = async (signTxInput: SignEthTxInput): Promise<string> => {
-=======
+
+      const txToSign: ETHSignTx = {
+        addressNList,
+        value: numberToHex(value),
+        to: destAddress,
+        chainId: 1, // TODO: implement for multiple chains
+        data,
+        nonce: String(nonce),
+        gasPrice: numberToHex(gasPrice),
+        gasLimit: numberToHex(gasLimit)
+      }
+      return { txToSign, estimatedFees }
+    } catch (err) {
+      return ErrorHandler(err)
+    }
+  }
+
   async signTransaction(signTxInput: SignTxInput<ETHSignTx>): Promise<string> {
->>>>>>> e26b7cc5
     try {
       const { txToSign, wallet } = signTxInput
-      const signedTx = await wallet.ethSignTx(txToSign)
+      const signedTx = await (wallet as ETHWallet).ethSignTx(txToSign)
 
       if (!signedTx) throw new Error('Error signing tx')
 
@@ -226,14 +145,6 @@
     }
   }
 
-<<<<<<< HEAD
-  broadcastTransaction = async (hex: string) => {
-    const { data } = await this.provider.sendTx({ sendTxBody: { hex } })
-    return data
-  }
-
-  getFeeData = async ({ to, contractAddress, value }: GetFeeDataInput): Promise<FeeData> => {
-=======
   async broadcastTransaction(hex: string) {
     return this.provider.broadcastTx(hex)
   }
@@ -244,21 +155,21 @@
     contractAddress,
     value
   }: GetFeeDataInput): Promise<FeeDataEstimate> {
->>>>>>> e26b7cc5
     const { data: responseData } = await axios.get<ZrxGasApiResponse>('https://gas.api.0x.org/')
     const fees = responseData.result.find((result) => result.source === 'MEDIAN')
 
     if (!fees) throw new TypeError('ETH Gas Fees should always exist')
 
     const data = await getErc20Data(to, value, contractAddress)
-    const { data: gasPrice } = await this.provider.getGasPrice({
+    const feeUnits = await this.provider.getFeeUnits({
+      from,
       to,
       value,
       data
     })
 
     // PAD LIMIT
-    const gasLimit = new BigNumber(gasPrice).times(2).toString()
+    const gasLimit = new BigNumber(feeUnits).times(2).toString()
 
     return {
       fast: {
@@ -281,7 +192,7 @@
 
   async getAddress(input: GetAddressInput): Promise<string> {
     const { wallet, path } = input
-    const addressNList = path ? bip32ToAddressNList(path) : bip32ToAddressNList("m/44'/60'/0/0")
+    const addressNList = bip32ToAddressNList(path)
     const ethAddress = await (wallet as ETHWallet).ethGetAddress({
       addressNList,
       showDisplay: false
