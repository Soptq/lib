/* eslint-disable prettier/prettier */
/* eslint-disable @typescript-eslint/no-unused-vars */
/* eslint-disable @typescript-eslint/no-explicit-any */
import { CAIP2 } from '@shapeshiftoss/caip'
import { BIP44Params, chainAdapters, ChainTypes } from '@shapeshiftoss/types'

import { ChainAdapter as IChainAdapter } from '../api'
import { ChainAdapter } from '../bitcoin'

<<<<<<< HEAD
export type chainType = ChainTypes.Cosmos | ChainTypes.Osmosis

export interface ChainAdapterArgs {
  providers: {
    http: any
    ws: any
  }
}
=======
type CosmosChains = ChainTypes.Cosmos | ChainTypes.Osmosis

export abstract class CosmosSdkBaseAdapter<T extends ChainTypes> implements IChainAdapter<CosmosChains> {
>>>>>>> 14cf04e0

export abstract class CosmosSdkBaseAdapter<T extends ChainTypes>
  implements IChainAdapter<chainType> {
  public static readonly defaultBIP44Params: BIP44Params = {
    purpose: 44,
    coinType: 118,
    accountNumber: 0
  }

<<<<<<< HEAD
  chainSpecificProperties: ChainAdapterArgs

  setChainSpecificProperties(args: ChainAdapterArgs) {
    this.chainSpecificProperties = args
  }

  getType(): chainType {
=======
  getType(): CosmosChains {
>>>>>>> 14cf04e0
    throw new Error('Method not implemented.')
  }
  getCaip2(): Promise<CAIP2> {
    throw new Error('Method not implemented.')
  }
  getAccount(pubkey: string): Promise<chainAdapters.Account<CosmosChains>> {
    throw new Error('Method not implemented.')
  }
  buildBIP44Params(params: Partial<BIP44Params>): BIP44Params {
    throw new Error('Method not implemented.')
  }
<<<<<<< HEAD
  getTxHistory(
    input: chainAdapters.TxHistoryInput
  ): Promise<chainAdapters.TxHistoryResponse<chainType>> {
=======
  getTxHistory(input: chainAdapters.TxHistoryInput): Promise<chainAdapters.TxHistoryResponse<CosmosChains>> {
>>>>>>> 14cf04e0
    throw new Error('Method not implemented.')
  }

  buildSendTransaction(
    tx: chainAdapters.BuildSendTxInput<CosmosChains>
  ): Promise<{ txToSign: chainAdapters.ChainTxType<CosmosChains> }> {
    const {
      to,
      wallet,
      bip44Params = CosmosSdkBaseAdapter.defaultBIP44Params,
      chainSpecific: { gas },
      sendMax = false
    } = tx
    throw new Error('Method not implemented.')
  }

  getAddress(input: chainAdapters.GetAddressInput): Promise<string> {
    throw new Error('Method not implemented.')
  }
  signTransaction(
    signTxInput: chainAdapters.SignTxInput<chainAdapters.ChainTxType<T>>
  ): Promise<string> {
    throw new Error('Method not implemented.')
  }
  getFeeData(
    input: Partial<chainAdapters.GetFeeDataInput<T>>
  ): Promise<chainAdapters.FeeDataEstimate<T>> {
    throw new Error('Method not implemented.')
  }
  broadcastTransaction(hex: string): Promise<string> {
    throw new Error('Method not implemented.')
  }
  validateAddress(address: string): Promise<chainAdapters.ValidAddressResult> {
    throw new Error('Method not implemented.')
  }
  async subscribeTxs(
    input: chainAdapters.SubscribeTxsInput,
    onMessage: (msg: chainAdapters.SubscribeTxsMessage<CosmosChains>) => void,
    onError?: (err: chainAdapters.SubscribeError) => void
  ): Promise<void> {
    const { wallet, bip44Params = ChainAdapter.defaultBIP44Params } = input
    const address = await this.getAddress({ wallet, bip44Params })
  }
  unsubscribeTxs(input?: chainAdapters.SubscribeTxsInput): void {
    throw new Error('Method not implemented.')
  }
  closeTxs(): void {
    throw new Error('Method not implemented.')
  }
}<|MERGE_RESOLUTION|>--- conflicted
+++ resolved
@@ -7,7 +7,6 @@
 import { ChainAdapter as IChainAdapter } from '../api'
 import { ChainAdapter } from '../bitcoin'
 
-<<<<<<< HEAD
 export type chainType = ChainTypes.Cosmos | ChainTypes.Osmosis
 
 export interface ChainAdapterArgs {
@@ -16,11 +15,6 @@
     ws: any
   }
 }
-=======
-type CosmosChains = ChainTypes.Cosmos | ChainTypes.Osmosis
-
-export abstract class CosmosSdkBaseAdapter<T extends ChainTypes> implements IChainAdapter<CosmosChains> {
->>>>>>> 14cf04e0
 
 export abstract class CosmosSdkBaseAdapter<T extends ChainTypes>
   implements IChainAdapter<chainType> {
@@ -30,17 +24,13 @@
     accountNumber: 0
   }
 
-<<<<<<< HEAD
   chainSpecificProperties: ChainAdapterArgs
 
   setChainSpecificProperties(args: ChainAdapterArgs) {
     this.chainSpecificProperties = args
   }
 
-  getType(): chainType {
-=======
   getType(): CosmosChains {
->>>>>>> 14cf04e0
     throw new Error('Method not implemented.')
   }
   getCaip2(): Promise<CAIP2> {
@@ -52,13 +42,7 @@
   buildBIP44Params(params: Partial<BIP44Params>): BIP44Params {
     throw new Error('Method not implemented.')
   }
-<<<<<<< HEAD
-  getTxHistory(
-    input: chainAdapters.TxHistoryInput
-  ): Promise<chainAdapters.TxHistoryResponse<chainType>> {
-=======
   getTxHistory(input: chainAdapters.TxHistoryInput): Promise<chainAdapters.TxHistoryResponse<CosmosChains>> {
->>>>>>> 14cf04e0
     throw new Error('Method not implemented.')
   }
 
